from pathlib import Path
import os
import shutil
import random
import uuid
import math
import datetime

import numpy as np

import pydicom

import mrrecon as mr


def normalize_pc(img, new_max=4096):
    """Normalizes and casts phase contrast image to uint16 for dicom writing.

    Args:
        img (float array): Phase contrast image with phase difference already
            calculated. `img[0]` should be the magnitude image, `img[1]` should
            be the first phase image, `img[2]` should be the second phase
            image, etc.
        new_max (int): Desired max of uint16 images.

    Returns:
        out (uint16 array): Normalized image with the same shape as the input.
    """
    nv = img.shape[0]
    out = np.empty_like(img, dtype=np.uint16)

    # Normalize magnitude image
    out[0] = img[0] / img[0].max() * new_max

    # Normalize phase image(s)
    for v in range(1, nv):
        out[v] = (img[v] / np.pi + 1) * (new_max / 2)

    return out


def _fix_matfile_format(d):
    """Fixes the formatting of loaded matfiles.

    Only meant to work for 4D flow matfiles.

    Everything in matfiles get turned into arrays. This function tries to take
    things out of arrays when appropriate.
    """
    d['dx'] = d['dx'].item()
    d['dy'] = d['dy'].item()
    d['dz'] = d['dz'].item()
    d['fovx_prescribed'] = d['fovx_prescribed'].item()
    d['fovy_prescribed'] = d['fovy_prescribed'].item()
    d['fovz_prescribed'] = d['fovz_prescribed'].item()
    d['fovx_shift'] = d['fovx_shift'].item()
    d['fovy_shift'] = d['fovy_shift'].item()
    d['fovz_shift'] = d['fovz_shift'].item()
    d['rr_avg'] = d['rr_avg'].item()
    d['systemmodel'] = str(d['systemmodel'][0])
    d['acquisition_date'] = str(d['acquisition_date'][0])
    d['acquisition_time'] = str(d['acquisition_time'][0])
    d['StudyLOID'] = str(d['StudyLOID'][0])
    d['SeriesLOID'] = str(d['SeriesLOID'][0])
    d['PatientLOID'] = str(d['PatientLOID'][0])
    d['tr'] = d['tr'].item()
    d['te'] = d['te'].item()
    d['flipangle'] = d['flipangle'].item()

    k = d['slice_normal'][0][0].dtype.names[0]
    d['slice_normal'] = {k: d['slice_normal'][0][0][k].item()}

    d['slice_pos'] = np.array([d['slice_pos']['flSag'].item().item(),
                               d['slice_pos']['flCor'].item().item(),
                               d['slice_pos']['flTra'].item().item()])
    d['recon_pos'] = d['recon_pos'][0]

    d['rot_quat'] = d['rot_quat'][0]

    d['venc'] = d['venc'].item()
    d['weight'] = d['weight'].item()

    d['height'] = d.get('height', None)
    if d['height'] is not None:
        d['height'] = d['height'].item()

    d['vendor'] = d['vendor'].item()
    d['protocol_name'] = d['protocol_name'].item()
    d['patient_orientation'] = d['patient_orientation'].item()

    return d


def invert_velocity(v, dcm_img_max=4096):
    """Inverts a velocity image that has been converted to uint16.

    Inverts the velocity direction in a phase image that has already been
    reference subtracted and converted to uint16.

    Args:
        v (uint16 array): Velocity image.
        dcm_img_max (int): Max of uint16 images.
    """
    v = dcm_img_max - v
    return v


def write_4d_flow_dicoms(img, data, outdir, save_as_unique_study=True,
                         use_this_study_id=None, SOPInstanceUID_init=1):
    """Writes 4D flow dicoms.

    Dicoms work for the 4D flow module in cvi42.

    Args:
        img (array): Array with shape (nv, nt, nz, ny, nx). `nv` must have a
            value of 4. `img[0]` should be the magnitude image, `img[1]` should
            be the z velocity image, `img[2]` should be the x velocity image,
            and `img[3]` should be the y velocity image.
        data (dict): Output dictionary from the reconstruction pipeline.
        outdir (str): Folder where dicoms will be saved.
        save_as_unique_study (bool): Use this to make dicoms appear in their
            own study in the study list in cvi42. If False, the study ID from
            the dummy dicoms will be used.
        use_this_study_id (string): If a value is provided, it will be set as
            the dicom StudyInstanceUID (only if `save_as_unique_study` is
            True). The randomly generated StudyInstanceUID will not be used.
        SOPInstanceUID_init (int): Each dicom file in this set of four series
            will have its SOPInstanceUID incremented by 1, starting from
            `SOPInstanceUID_init`. Note: Each dicom file in a study should
            have a unique SOPInstanceUID.
    """
    assert img.ndim == 5, f'5D array required. Got {img.ndim}D array instead.'
    nv, nt, nz, ny, nx = img.shape
    assert nv == 4, f'4 image series required. Got {nv} instead.'

    # Transform image. TODO: Not sure if these belong here, or if they are
    # dependent on another parameter.
    # Transpose (nv, nt, nz, ny, nx) to (nv, nt, nz, nx, ny)
    img = np.transpose(img, (0, 1, 2, 4, 3))
    img = np.flip(img, axis=2)  # Flip superior-inferior axis
    # Redefine x and y. Let x correspond to left-right direction, and y
    # correspond to anterior-posterior direction
    nv, nt, nz, ny, nx = img.shape
    # Since x and y were swapped, also swap pixel spacings
    dx = data['dy']  # Column spacing
    dy = data['dx']  # Row spacing
    dz = data['dz']  # Slice spacing

    fovx = dx * nx
    fovy = dy * ny
    fovz = dz * nz

    # Invert velocity directions
    # TODO Confirm this. Are these dependent on anything?
    img[1] = invert_velocity(img[1])  # Invert z velocities
    img[2] = invert_velocity(img[2])  # Invert x velocities

    thisdir = Path(__file__).parent

    outdir = Path(outdir)

    subdir_mag = outdir / 'mag'
    subdir_vx = outdir / 'vx'
    subdir_vy = outdir / 'vy'
    subdir_vz = outdir / 'vz'

    subdirs = [subdir_mag, subdir_vx, subdir_vy, subdir_vz]

    for subdir in subdirs:
        if subdir.is_dir():
            shutil.rmtree(subdir)
        subdir.mkdir()

    if save_as_unique_study:
        # Random integer up to 28 digits (to be used to modify study ID)
        unique_study = random.randint(1, 9999999999999999999999999999)

    SOPInstanceUID = SOPInstanceUID_init
    # Loop over each of the image series
    for v in range(nv):
        # Read dummy dicom file for current image series
        if v == 0:  # Magnitude image
            ds = pydicom.dcmread(thisdir / 'DummyDicoms' / '1.IMA')

            # Try to automatically calculate a good window centre
            window_center = _auto_window_centre(img[0])
            ds.WindowCenter = window_center
            ds.WindowWidth = 2 * window_center

        elif v == 1:  # z velocity image
            ds = pydicom.dcmread(thisdir / 'DummyDicoms' / '2.IMA')

            ds.WindowCenter = 0
            ds.WindowWidth = 4096

        elif v == 2:  # x velocity image
            ds = pydicom.dcmread(thisdir / 'DummyDicoms' / '3.IMA')

            ds.WindowCenter = 0
            ds.WindowWidth = 4096

        elif v == 3:  # y velocity image
            ds = pydicom.dcmread(thisdir / 'DummyDicoms' / '4.IMA')

            ds.WindowCenter = 0
            ds.WindowWidth = 4096

        ds.NominalInterval = int(round(data['rr_avg']))
        ds.CardiacNumberOfImages = nt
        ds.Rows = ny
        ds.Columns = nx
        ds.PixelSpacing = [np.round(dy, 3), np.round(dx, 3)]
        ds.PercentSampling = 100
        ds.PercentPhaseFieldOfView = fovy / fovx * 100
        ds.SliceThickness = np.round(dz, 1)
        ds.NumberOfPhaseEncodingSteps = ny
        ds.AcquisitionMatrix = [0, ny, nx, nz]
        ds[(0x0051, 0x100b)].value = str(ny) + '*' + str(nx) + 's'
        ds[(0x0051, 0x100c)].value = 'FoV ' + str(fovy) + '*' + str(fovx)

        ds.Manufacturer = data['vendor']
        ds.ManufacturerModelName = data['systemmodel']
        ds.MagneticFieldStrength = None
        ds.AcquisitionDate = data['acquisition_date']
        ds.SeriesDate = data['acquisition_date']
        ds.StudyDate = data['acquisition_date']
        ds.ContentDate = data['acquisition_date']
        ds.SeriesTime = data['acquisition_time']
        ds.StudyTime = data['acquisition_time']

        if save_as_unique_study:
            # Modify last part of ID
            parts = ds.StudyInstanceUID.split('.')
            parts[-1] = str(int(parts[-1]) + unique_study)
            ds.StudyInstanceUID = '.'.join(parts)
            if use_this_study_id is not None:
                ds.StudyInstanceUID = use_this_study_id

        # ds.StudyInstanceUID = data['StudyLOID']
        # ds.SeriesInstanceUID = data['SeriesLOID']
        ds.PatientName = data.get('PatientName', 'anon nona')
        # ds['PatientID'].value = data['PatientLOID']
        ds.PatientID = None
        ds.PatientBirthDate = None
        ds.PatientSex = None
        ds.PatientAge = None
        ds.OperatorsName = None
        ds.PatientPosition = None

        ds.BodyPartExamined = None
        ds.ImageComments = None
        ds.LargestImagePixelValue = 4096
        ds.PatientSize = data.get('height', None)
        if ds.PatientSize is not None:
            ds.PatientSize = ds.PatientSize / 1000  # Convert mm to m
        ds.PatientWeight = data['weight']
        ds.PerformedProcedureStepDescription = None
        ds.PerformedProcedureStepID = None
        ds.PerformedProcedureStepStartDate = None
        ds.PerformedProcedureStepStartTime = None
        ds.PixelBandwidth = None
        ds.ProtocolName = None
        ds.SAR = None
        ds.SeriesDescription = None
        ds.SoftwareVersions = 'syngo MR E11'
        ds.StationName = None
        ds.StudyDescription = None
        ds.TransmitCoilName = None

        ds.RepetitionTime = data['tr']
        ds.EchoTime = data['te']
        ds.FlipAngle = data['flipangle']

        # data['slice_normal'] is a dict with one key
        orientation = list(data['slice_normal'])[0][1:]  # Get part of the key
        ds[(0x0051, 0x100e)].value = orientation
        Sag_inc, Tra_inc, Cor_inc = 0, 0, 0

<<<<<<< HEAD
        R = nf.traj.rot_from_quat(data['rot_quat'])
=======
        R = mr.utils.rot_from_quat(data['rot_quat'])

>>>>>>> 92e3767f
        if orientation == 'Tra':
            Tra_inc = data['slice_normal']['dTra']
            ds.ImageOrientationPatient[:] = [1, 0, 0, 0, 1, 0]
        elif orientation == 'Sag':
            Sag_inc = data['slice_normal']['dSag']
            ds.ImageOrientationPatient[:] = [0, 1, 0, 0, 0, 1]
        elif orientation == 'Cor':
            Cor_inc = data['slice_normal']['dCor']
            ds.ImageOrientationPatient[:] = [1, 0, 0, 0, 0, 1]

        imPos = data['recon_pos']

        imPos_edge = (imPos - fovy / 2 * R[:, 0] + fovx / 2 * R[:, 1]
                      - fovz / 2 * np.array([Sag_inc, Cor_inc, Tra_inc]))

        frame_array = np.arange(0, ds.NominalInterval, ds.NominalInterval / nt)

        for iframe in range(nt):
            ds.TriggerTime = frame_array[iframe]
            dt = datetime.datetime.now()
            timeStr = dt.strftime('%H%M%S.%f')
            ds.InstanceCreationTime = timeStr
            ds.ContentTime = timeStr

            for islice in range(nz):
                imPos_slice = imPos_edge + dz * islice * np.array([Sag_inc, Cor_inc, Tra_inc])
                ds.SliceLocation = np.round(imPos_slice[-1], 3)
                ds.ImagePositionPatient = np.ravel(imPos_slice).tolist()
                ds[(0x0019, 0x1015)].value[:] = imPos_slice.tolist()
                ds.InstanceNumber = iframe * nz + islice + 1

                if v == 0:
                    savename = subdir_mag / f'frame{iframe}_slice{islice}.IMA'
                    ds.SeriesNumber = 1
                    ds.ImageType = ['ORIGINAL', 'PRIMARY', 'M', 'RETRO', 'DIS2D']
                    ds[(0x0051, 0x1016)].value = 'p2 M/RETRO/DIS2D'

                if v == 1:
                    ds.SequenceName = 'fl3d1_v' + str(int(data['venc'])) + 'in'
                    savename = subdir_vz / f'frame{iframe}_slice{islice}.IMA'
                    ds.SeriesNumber = 4
                    ds.ImageType = ['DERIVED', 'PRIMARY', 'P', 'RETRO', 'DIS2D']
                    ds[(0x0051, 0x1016)].value = 'p2 P/RETRO/DIS2D'

                if v == 3:
                    ds.SequenceName = 'fl3d1_v' + str(int(data['venc'])) + 'ap'
                    savename = subdir_vy / f'frame{iframe}_slice{islice}.IMA'
                    ds.SeriesNumber = 3
                    ds.ImageType = ['DERIVED', 'PRIMARY', 'P', 'RETRO', 'DIS2D']
                    ds[(0x0051, 0x1016)].value = 'p2 P/RETRO/DIS2D'

                if v == 2:
                    ds.SequenceName = 'fl3d1_v' + str(int(data['venc'])) + 'rl'
                    savename = subdir_vx / f'frame{iframe}_slice{islice}.IMA'
                    ds.SeriesNumber = 2
                    ds.ImageType = ['DERIVED', 'PRIMARY', 'P', 'RETRO', 'DIS2D']
                    ds[(0x0051, 0x1016)].value = 'p2 P/RETRO/DIS2D'

                tmpslice = img[v, iframe, islice, :, :]
                ds.PixelData = tmpslice.tobytes()
                ds.SOPInstanceUID = pydicom.uid.generate_uid()
                SOPInstanceUID += 1
                ds.save_as(savename)

    return


def _auto_window_centre(img):
    # Try to auto window magnitude image
    hist, bin_edges = np.histogram(img, bins=100)
    inds = bin_edges < (img.mean() * 1.25)
    inds = inds[:-1]
    hist[inds] = 0  # Try to avoid background peak
    ind = np.argmax(hist)
    window_center = bin_edges[ind + 1]
    return window_center


def crop(img, img_pos, x_inds=None, y_inds=None, z_inds=None,
         dx=None, dy=None, dz=None):
    """Crops a 3D image and calculates the new image position.

    Calculates the new image position for off-centre cropping as well.

    Args:
        img (array): Array with shape (..., nz, ny, nx).
        img_pos (array): Array with shape (3,). Position of the centre voxel in
            mm. Coordinate system should be the same as the slice position
            parameter from the Siemens twix data header.
        x_inds (tuple): 2-tuple containing indices to slice the input in x.
        y_inds (tuple): 2-tuple containing indices to slice the input in y.
        z_inds (tuple): 2-tuple containing indices to slice the input in z.
        dx (float): Pixel width in x.
        dy (float): Pixel width in y.
        dz (float): Pixel width in z.

    Returns:
        img_cropped (array): Input cropped according to the provided indices.
        img_pos_new (array): Position of the centre voxel in the cropped image
            in mm.
    """
    img_cropped = np.copy(img)
    img_pos_new = np.copy(img_pos)
    nz, ny, nx = img.shape[-3:]

    def calc_shift(num_pixels, inds):
        # Calculates shift in number of pixels
        old_centre = math.floor(num_pixels / 2)
        new_centre = math.floor((inds[1] + inds[0]) / 2)
        shift = new_centre - old_centre
        return shift

    if x_inds is not None:
        shift = calc_shift(nx, x_inds)
        img_pos_new[1] = img_pos_new[1] + shift * dx
        img_cropped = img_cropped[..., :, :, x_inds[0]:x_inds[1]]

    if y_inds is not None:
        shift = calc_shift(ny, y_inds)
        img_pos_new[0] = img_pos_new[0] + shift * dy
        img_cropped = img_cropped[..., :, y_inds[0]:y_inds[1], :]

    if z_inds is not None:
        shift = calc_shift(nz, z_inds)
        img_pos_new[2] = img_pos_new[2] - shift * dz
        # Not sure why subtracted here when others were added
        img_cropped = img_cropped[..., z_inds[0]:z_inds[1], :, :]

    return img_cropped, img_pos_new


def generate_study_id():
    org_root = 11235813
    suffix1 = datetime.datetime.now().strftime('%Y%m%d')
    suffix2 = random.randint(10000000000000, 99999999999999)  # 14 digit
    StudyInstanceUID = f'{org_root}.300000{suffix1}{suffix2}'
    return StudyInstanceUID


def generate_series_id():
    org_root = 11235813
    suffix1 = datetime.datetime.now().strftime('%Y%m%d%H%M%S')
    suffix2 = random.randint(10000000000000, 99999999999999)  # 14 digit
    SeriesInstanceUID = f'{org_root}.{suffix1}{suffix2}'
    return SeriesInstanceUID


def write_2d_flow_dicoms(img, data, outdir, StudyInstanceUID=None,
                         SeriesInstanceUID=None):
    """Creates dicom files for 2D phase contrast images.

    Code was initially generated by pydicom's code_file function, which was
    provided example 2D phase contrast dicoms exported from cvi42. The code
    generated by code_file was then modified and turned into this function.

    Note: This function still first loads a dummy dicom for the magnitude
    dicoms and a dummy dicom for the phase dicoms. Writing dicoms from scratch
    completely currently does not work, for some unknown reason. Dicoms created
    work in Segment but not in cvi42.

    Args:
        img (array): Array with shape (nv, nt, ny, nx). `nv` must have a
            value of 2. `img[0]` should be the magnitude image and `img[1]`
            should be the phase image. Datatype should be uint16.
        data (dict): Output dictionary from the reconstruction pipeline.
        outdir (str): Folder where dicoms will be saved.
    """
    # Make these imports local because the names are a bit general
    from pydicom.dataset import Dataset, FileMetaDataset
    from pydicom.sequence import Sequence

    # Create directories
    outdir = Path(outdir)
    subdirs = [outdir / 'mag', outdir / 'phase']
    for subdir in subdirs:
        if subdir.is_dir():
            shutil.rmtree(subdir)
        subdir.mkdir(parents=True)

    # Local naming of some values
    yyyymmdd = data['acquisition_date']
    MRImageStorage = '1.2.840.10008.5.1.4.1.1.4'
    venc = data['venc']
    rr_avg = int(round(data['rr_avg']))

    if StudyInstanceUID is None:
        StudyInstanceUID = generate_study_id()
    if SeriesInstanceUID is None:
        SeriesInstanceUID = generate_series_id()

    nv, nt, ny, nx = img.shape
    # nx is the number of columns
    # ny is the number of rows
    dx = data['dx']  # Column spacing
    dy = data['dy']  # Row spacing
    dz = data['dz']  # Slice thickness

    fovx = dx * nx
    fovy = dy * ny
    fovz = dz

    # Calculate time stamps for each frame
    dt = rr_avg / nt
    timestamps = np.arange(nt) * dt

    # Directory of dummy dicoms
    dummydir = Path(__file__).parent / 'pc2d_dummydicoms'

    SOPInstanceUID = 0  # This should be different for every dicom
    for v in [0, 1]:
        if v == 0:
            ds = pydicom.dcmread(dummydir / 'mag_frame1.dcm')
        elif v == 1:
            ds = pydicom.dcmread(dummydir / 'phase_frame1.dcm')

        for t in range(nt):
            SOPInstanceUID = SOPInstanceUID + 1

            # File meta info data elements
            file_meta = FileMetaDataset()
            file_meta.FileMetaInformationGroupLength = 196
            file_meta.FileMetaInformationVersion = b'\x00\x01'
            file_meta.MediaStorageSOPClassUID = MRImageStorage
            file_meta.MediaStorageSOPInstanceUID = str(SOPInstanceUID)
            # I shouldn't need to change the following three...
            file_meta.TransferSyntaxUID = '1.2.840.10008.1.2.1'
            file_meta.ImplementationClassUID = '1.3.6.1.4.1.53684.1.0.3.6.5'
            file_meta.ImplementationVersionName = 'CVI42_DCMTK_365'

            # Main data elements
            # ds = Dataset()
            ds.SpecificCharacterSet = 'ISO_IR 100'

            if v == 0:
                ds.ImageType = ['ORIGINAL', 'PRIMARY', 'M', 'RETRO', 'NORM',
                                'DIS2D']
            elif v == 1:
                ds.ImageType = ['DERIVED', 'PRIMARY', 'P', 'RETRO', 'DIS2D']

            ds.InstanceCreationDate = yyyymmdd
            ds.InstanceCreationTime = \
                datetime.datetime.now().strftime('%H%M%S.%f')

            ds.SOPClassUID = MRImageStorage
            ds.SOPInstanceUID = str(SOPInstanceUID)

            ds.StudyDate = yyyymmdd
            ds.SeriesDate = yyyymmdd
            ds.AcquisitionDate = yyyymmdd
            ds.ContentDate = yyyymmdd

            # Don't think these times matter
            ds.StudyTime = data['acquisition_time']
            ds.SeriesTime = data['acquisition_time']
            ds.AcquisitionTime = data['acquisition_time']
            ds.ContentTime = ds.InstanceCreationTime

            ds.AccessionNumber = ''
            ds.Modality = 'MR'
            ds.Manufacturer = data['vendor']
            ds.InstitutionName = ''
            ds.InstitutionAddress = ''
            ds.ReferringPhysicianName = ''
            ds.StationName = ''

            ds.StudyDescription = ''
            if v == 0:
                ds.SeriesDescription = data['protocol_name']
            if v == 1:
                ds.SeriesDescription = data['protocol_name'] + '_P'

            ds.InstitutionalDepartmentName = ''
            ds.PerformingPhysicianName = ''

            ds.ManufacturerModelName = data['systemmodel']

            # Referenced Image Sequence
            refd_image_sequence = Sequence()
            ds.ReferencedImageSequence = refd_image_sequence

            # Referenced Image Sequence: Referenced Image 1
            refd_image1 = Dataset()
            refd_image1.ReferencedSOPClassUID = MRImageStorage
            refd_image1.ReferencedSOPInstanceUID = '1.3.12.2.1107.5.2.43.67090.2021102911551153824202133'
            refd_image_sequence.append(refd_image1)

            # Referenced Image Sequence: Referenced Image 2
            refd_image2 = Dataset()
            refd_image2.ReferencedSOPClassUID = MRImageStorage
            refd_image2.ReferencedSOPInstanceUID = '1.3.12.2.1107.5.2.43.67090.2021102911480673819900359'
            refd_image_sequence.append(refd_image2)

            # Referenced Image Sequence: Referenced Image 3
            refd_image3 = Dataset()
            refd_image3.ReferencedSOPClassUID = MRImageStorage
            refd_image3.ReferencedSOPInstanceUID = '1.3.12.2.1107.5.2.43.67090.2021102912014086351903798'
            refd_image_sequence.append(refd_image3)

            ds.DerivationDescription = ''

            """
            Is this needed?
            """
            # Derivation Code Sequence
            derivation_code_sequence = Sequence()
            ds.DerivationCodeSequence = derivation_code_sequence

            # Derivation Code Sequence: Derivation Code 1
            derivation_code1 = Dataset()
            derivation_code1.CodeValue = '121327'
            derivation_code1.CodingSchemeDesignator = 'DCM'
            derivation_code1.CodeMeaning = 'Full fidelity image'
            derivation_code_sequence.append(derivation_code1)

            ds.PatientName = ''
            ds.PatientID = ''
            ds.PatientBirthDate = ''
            ds.PatientSex = ''
            ds.PatientAge = ''
            ds.PatientSize = data.get('height', None)
            if ds.PatientSize is not None:
                ds.PatientSize = ds.PatientSize / 1000  # Convert mm to m
            ds.PatientWeight = data['weight']
            ds.BodyPartExamined = ''
            ds.ScanningSequence = 'GR'
            ds.SequenceVariant = 'SP'
            ds.ScanOptions = ''
            ds.MRAcquisitionType = '2D'

            if v == 0:
                ds.SequenceName = '*fl2d1r2'
            elif v == 1:
                ds.SequenceName = f'*fl2d1_v{int(venc)}in'
                # I think it should be converted to integer here

            ds.AngioFlag = 'N'
            ds.SliceThickness = dz
            ds.RepetitionTime = data['tr']
            ds.EchoTime = data['te']
            ds.NumberOfAverages = ''
            ds.ImagingFrequency = ''
            ds.ImagedNucleus = ''
            ds.EchoNumbers = ''
            ds.MagneticFieldStrength = ''
            ds.NumberOfPhaseEncodingSteps = ''
            ds.EchoTrainLength = ''
            ds.PercentSampling = ''
            ds.PercentPhaseFieldOfView = ''
            ds.PixelBandwidth = ''
            ds.DeviceSerialNumber = ''
            ds.SoftwareVersions = 'syngo MR E11'

            # Same as SeriesDescription without _P
            ds.ProtocolName = data['protocol_name']

            ds.TriggerTime = timestamps[t]  # Different for each frame
            ds.NominalInterval = rr_avg
            ds.CardiacNumberOfImages = nt

            ds.TransmitCoilName = None
            ds.AcquisitionMatrix = None
            ds.InPlanePhaseEncodingDirection = None

            ds.FlipAngle = data['flipangle']

            ds.VariableFlipAngleFlag = None
            ds.SAR = None
            ds.dBdt = None

            ds.PatientPosition = data['patient_orientation']

            ds.StudyInstanceUID = StudyInstanceUID
            ds.SeriesInstanceUID = SeriesInstanceUID

            ds.StudyID = '1'
            ds.SeriesNumber = f'{v+1}'
            ds.AcquisitionNumber = '1'

            ds.InstanceNumber = f'{t+1}'  # Frame number (count from 1)

            ds.ImagePositionPatient = [0, 0, 0]
            ds.ImageOrientationPatient = [1, 0, 0, 0, 1, 0]

            ds.FrameOfReferenceUID = None  # Not sure what this should be
            ds.PositionReferenceIndicator = ''  # Not sure what this should be

            ds.SliceLocation = 0

            ds.ImageComments = ''

            ds.SamplesPerPixel = 1
            ds.PhotometricInterpretation = 'MONOCHROME2'

            ds.Rows = ny
            ds.Columns = nx
            ds.PixelSpacing = [dy, dx]

            ds.BitsAllocated = 16
            ds.BitsStored = 12
            ds.HighBit = 11
            ds.PixelRepresentation = 0

            if v == 0:
                ds.SmallestImagePixelValue = 0
                ds.LargestImagePixelValue = 4096
                ds.WindowCenter = f'{ds.LargestImagePixelValue / 2}'
                ds.WindowWidth = f'{ds.LargestImagePixelValue}'
            elif v == 1:
                # Couldn't really make sense of the values from dummy dicom
                ds.SmallestImagePixelValue = 0
                ds.LargestImagePixelValue = 4096
                ds.WindowCenter = '0'
                ds.WindowWidth = '4096'
                ds.RescaleIntercept = '-4096.0'
                ds.RescaleSlope = '2.0'
                ds.RescaleType = 'US'

            ds.WindowCenterWidthExplanation = 'Algo1'

            ds.PerformedProcedureStepStartDate = None
            ds.PerformedProcedureStepStartTime = None
            ds.PerformedProcedureStepID = None
            ds.PerformedProcedureStepDescription = None
            ds.CommentsOnThePerformedProcedureStep = ''

            ds.PixelData = img[v, t].tobytes()

            # pydicom stuff I believe
            ds.file_meta = file_meta
            ds.is_implicit_VR = False
            ds.is_little_endian = True

            savename = f'{subdirs[v]}/frame_{t+1}.dcm'
            ds.save_as(savename)

    return<|MERGE_RESOLUTION|>--- conflicted
+++ resolved
@@ -276,12 +276,8 @@
         ds[(0x0051, 0x100e)].value = orientation
         Sag_inc, Tra_inc, Cor_inc = 0, 0, 0
 
-<<<<<<< HEAD
-        R = nf.traj.rot_from_quat(data['rot_quat'])
-=======
         R = mr.utils.rot_from_quat(data['rot_quat'])
 
->>>>>>> 92e3767f
         if orientation == 'Tra':
             Tra_inc = data['slice_normal']['dTra']
             ds.ImageOrientationPatient[:] = [1, 0, 0, 0, 1, 0]
